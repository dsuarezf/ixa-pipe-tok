--- conflicted
+++ resolved
@@ -32,18 +32,15 @@
 import java.net.UnknownHostException;
 import java.util.Properties;
 
+import net.sourceforge.argparse4j.impl.Arguments;
+import net.sourceforge.argparse4j.inf.ArgumentParser;
 import net.sourceforge.argparse4j.inf.ArgumentParserException;
 
 import org.jdom2.JDOMException;
 
 /**
-<<<<<<< HEAD
- * ixa-pipe-tok provides several configuration parameters:
- *
-=======
  * ixa-pipe-tok uses the tokenizer API from ixa-pipe-ml.
  * This pipe provides several configuration parameters:
->>>>>>> dd588065
  * <ol>
  * <li>lang: choose language to create the lang attribute in KAF header.
  * <li>normalize: choose normalization method.
@@ -55,17 +52,11 @@
  * <li>kafversion: specify the NAF version as parameter.
  * <li>hardParagraph: never break paragraphs.
  * </ol>
-<<<<<<< HEAD
  *
- *
-=======
->>>>>>> dd588065
  * @author ragerri
  * @version 2016-04-20
  */
 public class CLI {
-
-<<<<<<< HEAD
     /**
      * Get dynamically the version of ixa-pipe-tok by looking at the MANIFEST
      * file.
@@ -84,110 +75,15 @@
     public CLI() {
         cliArgumentsParser = new CLIArgumentsParser(VERSION);
     }
-=======
-  /**
-   * Get dynamically the version of ixa-pipe-tok by looking at the MANIFEST
-   * file.
-   */
-  private final String version = CLI.class.getPackage()
-      .getImplementationVersion();
-  /**
-   * Get the commit of ixa-pipe-tok by looking at the MANIFEST file.
-   */
-  private final String commit = CLI.class.getPackage()
-      .getSpecificationVersion();
-  /**
-   * The namespace.
-   */
-  Namespace parsedArguments = null;
-  /**
-   * Creating the argument parser.
-   */
-  ArgumentParser argParser = ArgumentParsers.newArgumentParser(
-      "ixa-pipe-tok-" + version + "-exec.jar").description(
-      "ixa-pipe-tok-" + version
-          + " is a multilingual tokenizer developed by the IXA NLP Group.\n");
-  /**
-   * Sub parser instance.
-   */
-  private final Subparsers subParsers = argParser.addSubparsers().help(
-      "sub-command help");
-  /**
-   * The parser that manages the tagging sub-command.
-   */
-  private final Subparser annotateParser;
-  /**
-   * Parser to start TCP socket for server-client functionality.
-   */
-  private Subparser serverParser;
-  /**
-   * Sends queries to the serverParser for annotation.
-   */
-  private Subparser clientParser;
-  
-  /**
-   * Reading the CLI.
-   */
-  public CLI() {
-    annotateParser = subParsers.addParser("tok").help("Tagging CLI");
-    loadAnnotateParameters();
-    serverParser = subParsers.addParser("server").help(
-        "Start TCP socket server");
-    loadServerParameters();
-    clientParser = subParsers.addParser("client").help(
-        "Send queries to the TCP socket server");
-    loadClientParameters();
-  }
-
-  /**
-   * Main method.
-   * @param args arguments
-   * @throws IOException if io exceptions
-   * @throws JDOMException if xml exceptions in the naf document
-   */
-  public static void main(final String[] args) throws IOException,
-      JDOMException {
->>>>>>> dd588065
 
     public static void main(final String[] args) throws IOException,
             JDOMException {
-
-<<<<<<< HEAD
         final CLI cmdLine = new CLI();
         cmdLine.run(args);
-=======
-  /**
-   * Parse the command interface parameters with the argParser.
-   * @param args
-   *          the arguments passed through the CLI
-   * @throws IOException
-   *           exception if problems with the incoming data
-   * @throws JDOMException
-   *           a xml exception
-   */
-  public final void parseCLI(final String[] args) throws IOException,
-      JDOMException {
-    try {
-      parsedArguments = argParser.parseArgs(args);
-      System.err.println("CLI options: " + parsedArguments);
-      if (args[0].equals("tok")) {
-        annotate(System.in, System.out);
-      } else if (args[0].equals("server")) {
-        server();
-      } else if (args[0].equals("client")) {
-        client(System.in, System.out);
-      }
-    } catch (final ArgumentParserException e) {
-      argParser.handleError(e);
-      System.out.println("Run java -jar target/ixa-pipe-tok-" + version
-          + "-exec.jar (tok|server|client) -help for details");
-      System.exit(1);
->>>>>>> dd588065
-    }
-
-<<<<<<< HEAD
-    /**
-     * Parse the command interface parameters and run the appropriate command.
+    }
+
+    /**
+     * Run the appropriate command based on the command line parameters.
      *
      * @param args
      *          the arguments passed through the CLI
@@ -216,32 +112,6 @@
             System.exit(1);
         }
     }
-=======
-  /**
-   * Annotate method.
-   * @param inputStream the input stream
-   * @param outputStream the output stream
-   * @throws IOException if io exception
-   * @throws JDOMException if naf exceptions
-   */
-  public final void annotate(final InputStream inputStream,
-      final OutputStream outputStream) throws IOException, JDOMException {
-    final String outputFormat = parsedArguments.getString("outputFormat");
-    final String normalize = parsedArguments.getString("normalize");
-    final String lang = parsedArguments.getString("lang");
-    final String untokenizable = parsedArguments.getString("untokenizable");
-    final String kafVersion = parsedArguments.getString("kafversion");
-    final Boolean inputKafRaw = parsedArguments.getBoolean("inputkaf");
-    final Boolean noTok = parsedArguments.getBoolean("notok");
-    final String hardParagraph = parsedArguments.getString("hardParagraph");
-    final Properties properties = setAnnotateProperties(lang, normalize,
-        untokenizable, hardParagraph);
-
-    BufferedReader breader = null;
-    final BufferedWriter bwriter = new BufferedWriter(new OutputStreamWriter(
-        System.out, "UTF-8"));
-    KAFDocument kaf;
->>>>>>> dd588065
 
     public final void annotate(Parameters parameters)
             throws IOException, JDOMException {
@@ -303,7 +173,6 @@
         }
         bwriter.close();
     }
-<<<<<<< HEAD
 
     /**
      * Set up the TCP socket for annotation.
@@ -313,237 +182,6 @@
         Properties serverProperties = parameters.getServerProperties();
         new RuleBasedTokenizerServer(serverProperties);
     }
-=======
-    bwriter.close();
-  }
-
-  /**
-   * Set up the TCP socket for annotation.
-   */
-  public final void server() {
-
-    // load parameters into a properties
-    final String port = parsedArguments.getString("port");
-    final String lang = parsedArguments.getString("lang");
-    final String normalize = parsedArguments.getString("normalize");
-    final String untokenizable = parsedArguments.getString("untokenizable");
-    final String kafversion = parsedArguments.getString("kafversion");
-    final String inputkaf = String.valueOf(parsedArguments
-        .getBoolean("inputkaf"));
-    final String notok = String.valueOf(parsedArguments.getBoolean("notok"));
-    final String hardParagraph = parsedArguments.getString("hardParagraph");
-    final String offsets = String
-        .valueOf(parsedArguments.getBoolean("offsets"));
-    final String outputFormat = parsedArguments.getString("outputFormat");
-    Properties serverProperties = setServerProperties(port, lang, normalize,
-        untokenizable, kafversion, inputkaf, notok, outputFormat, offsets,
-        hardParagraph);
-    new RuleBasedTokenizerServer(serverProperties);
-  }
-
-  /**
-   * The client to query the TCP server for annotation.
-   * @param inputStream
-   *          the stdin
-   * @param outputStream
-   *          stdout
-   */
-  public final void client(final InputStream inputStream,
-      final OutputStream outputStream) {
-
-    String host = parsedArguments.getString("host");
-    String port = parsedArguments.getString("port");
-    try (Socket socketClient = new Socket(host, Integer.parseInt(port));
-        BufferedReader inFromUser = new BufferedReader(new InputStreamReader(
-            System.in, "UTF-8"));
-        BufferedWriter outToUser = new BufferedWriter(new OutputStreamWriter(
-            System.out, "UTF-8"));
-        BufferedWriter outToServer = new BufferedWriter(new OutputStreamWriter(
-            socketClient.getOutputStream(), "UTF-8"));
-        BufferedReader inFromServer = new BufferedReader(new InputStreamReader(
-            socketClient.getInputStream(), "UTF-8"));) {
-
-      // send data to server socket
-      StringBuilder inText = new StringBuilder();
-      String line;
-      while ((line = inFromUser.readLine()) != null) {
-        inText.append(line).append("\n");
-      }
-      inText.append("<ENDOFDOCUMENT>").append("\n");
-      outToServer.write(inText.toString());
-      outToServer.flush();
-
-      // get data from server
-      StringBuilder sb = new StringBuilder();
-      String kafString;
-      while ((kafString = inFromServer.readLine()) != null) {
-        sb.append(kafString).append("\n");
-      }
-      outToUser.write(sb.toString());
-    } catch (UnsupportedEncodingException e) {
-      // this cannot happen but...
-      throw new AssertionError("UTF-8 not supported");
-    } catch (UnknownHostException e) {
-      System.err.println("ERROR: Unknown hostname or IP address!");
-      System.exit(1);
-    } catch (NumberFormatException e) {
-      System.err.println("Port number not correct!");
-      System.exit(1);
-    } catch (IOException e) {
-      e.printStackTrace();
-    }
-  }
-
-  /**
-   * Load the available parameters for annotation from the CLI.
-   */
-  private void loadAnnotateParameters() {
-    // specify language (for language dependent treatment of apostrophes)
-    annotateParser
-        .addArgument("-l", "--lang")
-        .choices("ca", "de", "en", "es", "eu", "fr", "gl", "it", "nl", "pt",
-            "ru")
-        .required(true)
-        .help(
-            "It is REQUIRED to choose a language to perform annotation with ixa-pipe-tok.\n");
-    annotateParser
-        .addArgument("-n", "--normalize")
-        .choices("alpino", "ancora", "ctag", "default", "ptb", "tiger",
-            "tutpenn")
-        .required(false)
-        .setDefault("default")
-        .help(
-            "Set normalization method according to corpus; the default option does not escape "
-                + "brackets or forward slashes. See README for more details.\n");
-    annotateParser.addArgument("-u", "--untokenizable").choices("yes", "no")
-        .setDefault("no").required(false)
-        .help("Print untokenizable characters.\n");
-    annotateParser.addArgument("-o", "--outputFormat")
-        .choices("conll", "oneline", "naf").setDefault("naf").required(false)
-        .help("Choose output format; it defaults to NAF.\n");
-    annotateParser
-        .addArgument("--offsets")
-        .action(Arguments.storeFalse())
-        .help(
-            "Do not print offset and lenght information of tokens in CoNLL format.\n");
-    annotateParser
-        .addArgument("--inputkaf")
-        .action(Arguments.storeTrue())
-        .help(
-            "Use this option if input is a KAF/NAF document with <raw> layer.\n");
-    annotateParser
-        .addArgument("--notok")
-        .action(Arguments.storeTrue())
-        .help(
-            "Build a KAF document from an already tokenized sentence per line file.\n");
-    annotateParser.addArgument("--hardParagraph").choices("yes", "no")
-        .setDefault("no").required(false)
-        .help("Do not segment paragraphs. Ever.\n");
-    annotateParser.addArgument("--kafversion").setDefault("v1.naf")
-        .help("Set kaf document version.\n");
-  }
-
-  /**
-   * Create the available parameters for the TCP server.
-   */
-  private void loadServerParameters() {
-
-    serverParser.addArgument("-p", "--port").required(true)
-        .help("Port to be assigned to the server.\n");
-    // specify language (for language dependent treatment of apostrophes)
-    serverParser
-        .addArgument("-l", "--lang")
-        .choices("ca", "de", "en", "es", "eu", "fr", "gl", "it", "nl", "pt",
-            "ru")
-        .required(true)
-        .help(
-            "It is REQUIRED to choose a language to perform annotation with ixa-pipe-tok.\n");
-    serverParser
-        .addArgument("-n", "--normalize")
-        .choices("alpino", "ancora", "ctag", "default", "ptb", "tiger",
-            "tutpenn")
-        .required(false)
-        .setDefault("default")
-        .help(
-            "Set normalization method according to corpus; the default option does not escape "
-                + "brackets or forward slashes. See README for more details.\n");
-    serverParser.addArgument("-u", "--untokenizable").choices("yes", "no")
-        .setDefault("no").required(false)
-        .help("Print untokenizable characters.\n");
-    serverParser.addArgument("-o", "--outputFormat")
-        .choices("conll", "oneline", "naf").setDefault("naf").required(false)
-        .help("Choose output format; it defaults to NAF.\n");
-    serverParser
-        .addArgument("--offsets")
-        .action(Arguments.storeFalse())
-        .help(
-            "Do not print offset and lenght information of tokens in CoNLL format.\n");
-    serverParser
-        .addArgument("--inputkaf")
-        .action(Arguments.storeTrue())
-        .help(
-            "Use this option if input is a KAF/NAF document with <raw> layer.\n");
-    serverParser
-        .addArgument("--notok")
-        .action(Arguments.storeTrue())
-        .help(
-            "Build a KAF document from an already tokenized sentence per line file.\n");
-    serverParser.addArgument("--hardParagraph").choices("yes", "no")
-        .setDefault("no").required(false)
-        .help("Do not segment paragraphs. Ever.\n");
-    serverParser.addArgument("--kafversion").setDefault("v1.naf")
-        .help("Set kaf document version.\n");
-  }
-
-  /**
-   * Load the parameters available from the CLI.
-   */
-  private void loadClientParameters() {
-
-    clientParser.addArgument("-p", "--port").required(true)
-        .help("Port of the TCP server.\n");
-    clientParser.addArgument("--host").required(false).setDefault("localhost")
-        .help("Hostname or IP where the TCP server is running.\n");
-  }
-
-  /**
-   * Set the properties for annotation.
-   * @param lang the language
-   * @param normalize which language convention used for normalization
-   * @param untokenizable print untokenizable characters
-   * @param hardParagraph maintain or tokenize hard paragraphs
-   * @return the properties object
-   */
-  private Properties setAnnotateProperties(final String lang,
-      final String normalize, final String untokenizable,
-      final String hardParagraph) {
-    final Properties annotateProperties = new Properties();
-    annotateProperties.setProperty("language", lang);
-    annotateProperties.setProperty("normalize", normalize);
-    annotateProperties.setProperty("untokenizable", untokenizable);
-    annotateProperties.setProperty("hardParagraph", hardParagraph);
-    return annotateProperties;
-  }
-
-  private Properties setServerProperties(final String port, final String lang,
-      final String normalize, final String untokenizable,
-      final String kafversion, final String inputkaf, final String notok,
-      final String outputFormat, final String offsets,
-      final String hardParagraph) {
-    final Properties serverProperties = new Properties();
-    serverProperties.setProperty("port", port);
-    serverProperties.setProperty("language", lang);
-    serverProperties.setProperty("normalize", normalize);
-    serverProperties.setProperty("untokenizable", untokenizable);
-    serverProperties.setProperty("kafversion", kafversion);
-    serverProperties.setProperty("inputkaf", inputkaf);
-    serverProperties.setProperty("notok", notok);
-    serverProperties.setProperty("outputFormat", outputFormat);
-    serverProperties.setProperty("offsets", offsets);
-    serverProperties.setProperty("hardParagraph", hardParagraph);
-    return serverProperties;
-  }
->>>>>>> dd588065
 
     /**
      * The client to query the TCP server for annotation.
