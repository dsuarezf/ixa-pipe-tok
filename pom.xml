<project xmlns="http://maven.apache.org/POM/4.0.0" xmlns:xsi="http://www.w3.org/2001/XMLSchema-instance"
	xsi:schemaLocation="http://maven.apache.org/POM/4.0.0 http://maven.apache.org/maven-v4_0_0.xsd">
	<modelVersion>4.0.0</modelVersion>
	<groupId>eus.ixa</groupId>
	<artifactId>ixa-pipe-tok</artifactId>
	<packaging>jar</packaging>
<<<<<<< HEAD
	<version>1.8.5</version>
=======
	<version>2.0.0</version>
>>>>>>> 305f06cb
	<name>ixa-pipe-tok</name>
	<description>The IXA pipes tokenizer (ixa2.si.ehu.es/ixa-pipes)</description>
	<licenses>
		<license>
			<name>Apache License, Version 2.0</name>
			<url>http://www.apache.org/licenses/LICENSE-2.0.txt</url>
		</license>
	</licenses>
	<developers>
		<developer>
			<id>ragerri</id>
			<name>Rodrigo Agerri</name>
			<email>rodrigo.agerri@ehu.eus</email>
			<organization>IXA NLP Group</organization>
			<organizationUrl>http://ixa.eus</organizationUrl>
		</developer>
	</developers>
	<properties>
		<java.version>1.8</java.version>
		<maven.compiler.target>1.8</maven.compiler.target>
		<maven.version>3.3.9</maven.version>
		<junit.version>4.12</junit.version>
		<maven.surefire.plugin>2.19.1</maven.surefire.plugin>
		<project.build.sourceEncoding>UTF-8</project.build.sourceEncoding>
	</properties>
	<prerequisites>
		<maven>3.0</maven>
	</prerequisites>
	<url>http://ixa2.si.ehu.es/ixa-pipes</url>
	<repositories>
	</repositories>
	<dependencies>
		<dependency>
			<groupId>com.github.ixa-ehu</groupId>
			<artifactId>kaflib-naf</artifactId>
			<version>1.1.15</version>
		</dependency>
		<dependency>
			<groupId>junit</groupId>
			<artifactId>junit</artifactId>
			<version>4.11</version>
			<scope>test</scope>
		</dependency>
		<dependency>
			<groupId>eus.ixa</groupId>
			<artifactId>ixa-pipe-ml</artifactId>
			<version>0.0.5</version>
		</dependency>
	</dependencies>
	<distributionManagement>
		<snapshotRepository>
			<id>ossrh</id>
			<url>https://oss.sonatype.org/content/repositories/snapshots</url>
		</snapshotRepository>
	</distributionManagement>
	<profiles>
		<profile>
			<id>release-sign-artifacts</id>
			<activation>
				<property>
					<name>release</name>
					<value>true</value>
				</property>
			</activation>
			<build>
				<plugins>
					<plugin>
						<groupId>org.apache.maven.plugins</groupId>
						<artifactId>maven-gpg-plugin</artifactId>
						<version>1.6</version>
						<executions>
							<execution>
								<id>sign-artifacts</id>
								<phase>verify</phase>
								<goals>
									<goal>sign</goal>
								</goals>
							</execution>
						</executions>
					</plugin>
				</plugins>
			</build>
		</profile>
	</profiles>
	<build>
		<plugins>
			<plugin>
				<groupId>org.sonatype.plugins</groupId>
				<artifactId>nexus-staging-maven-plugin</artifactId>
				<version>1.6.7</version>
				<extensions>true</extensions>
				<configuration>
					<serverId>ossrh</serverId>
					<nexusUrl>https://oss.sonatype.org/</nexusUrl>
					<autoReleaseAfterClose>true</autoReleaseAfterClose>
				</configuration>
			</plugin>
			<plugin>
				<groupId>org.apache.maven.plugins</groupId>
				<artifactId>maven-compiler-plugin</artifactId>
				<version>3.6.0</version>
				<configuration>
					<compilerargument>-verbose</compilerargument>
					<source>1.8</source>
					<target>1.8</target>
				</configuration>
			</plugin>
			<plugin>
				<groupId>org.codehaus.mojo</groupId>
				<artifactId>exec-maven-plugin</artifactId>
				<version>1.5.0</version>
				<configuration>
					<mainClass>eus.ixa.ixa.pipe.tok.CLI</mainClass>
				</configuration>
			</plugin>
			<plugin>
				<groupId>org.apache.maven.plugins</groupId>
				<artifactId>maven-source-plugin</artifactId>
				<version>3.0.1</version>
				<executions>
					<execution>
						<id>attach-sources</id>
						<goals>
							<goal>jar-no-fork</goal>
						</goals>
					</execution>
				</executions>
			</plugin>
			<plugin>
				<groupId>org.apache.maven.plugins</groupId>
				<artifactId>maven-javadoc-plugin</artifactId>
				<version>2.10.4</version>
				<executions>
					<execution>
						<id>attach-javadocs</id>
						<goals>
							<goal>jar</goal>
						</goals>
					</execution>
				</executions>
			</plugin>
			<plugin>
				<groupId>ru.concerteza.buildnumber</groupId>
				<artifactId>maven-jgit-buildnumber-plugin</artifactId>
				<version>1.2.10</version>
				<executions>
					<execution>
						<id>git-buildnumber</id>
						<goals>
							<goal>extract-buildnumber</goal>
						</goals>
						<phase>prepare-package</phase>
					</execution>
				</executions>
			</plugin>
			<plugin>
				<groupId>org.apache.maven.plugins</groupId>
				<artifactId>maven-shade-plugin</artifactId>
				<version>2.4.3</version>
				<executions>
					<execution>
						<phase>package</phase>
						<goals>
							<goal>shade</goal>
						</goals>
						<configuration>
<<<<<<< HEAD
						<shadedArtifactAttached>true</shadedArtifactAttached>
						<shadedClassifierName>exec</shadedClassifierName>
=======
							<shadedArtifactAttached>true</shadedArtifactAttached>
							<shadedClassifierName>exec</shadedClassifierName>
>>>>>>> 305f06cb
							<transformers>
								<transformer
									implementation="org.apache.maven.plugins.shade.resource.ManifestResourceTransformer">
									<manifestEntries>
										<Main-Class>eus.ixa.ixa.pipe.tok.CLI</Main-Class>
										<groupId>${project.groupId}</groupId>
										<artifactId>${project.artifactId}</artifactId>
										<Implementation-Version>${project.version}</Implementation-Version>
										<Specification-version>${git.revision}</Specification-version>
									</manifestEntries>
								</transformer>
							</transformers>
							<artifactSet>
								<excludes></excludes>
							</artifactSet>
						</configuration>
					</execution>
				</executions>
			</plugin>
		</plugins>
	</build>
	<organization>
		<url>http://ixa2.si.ehu.es/ixa-pipes</url>
		<name>IXA pipes</name>
	</organization>
	<scm>
		<url>https://github.com/ixa-ehu/ixa-pipe-tok</url>
		<connection>scm:git:git@github.com:ixa-ehu/ixa-pipe-tok.git</connection>
		<developerConnection>scm:git:git@github.com:ixa-ehu/ixa-pipe-tok.git</developerConnection>
	</scm>
</project><|MERGE_RESOLUTION|>--- conflicted
+++ resolved
@@ -4,11 +4,7 @@
 	<groupId>eus.ixa</groupId>
 	<artifactId>ixa-pipe-tok</artifactId>
 	<packaging>jar</packaging>
-<<<<<<< HEAD
-	<version>1.8.5</version>
-=======
 	<version>2.0.0</version>
->>>>>>> 305f06cb
 	<name>ixa-pipe-tok</name>
 	<description>The IXA pipes tokenizer (ixa2.si.ehu.es/ixa-pipes)</description>
 	<licenses>
@@ -175,13 +171,8 @@
 							<goal>shade</goal>
 						</goals>
 						<configuration>
-<<<<<<< HEAD
-						<shadedArtifactAttached>true</shadedArtifactAttached>
-						<shadedClassifierName>exec</shadedClassifierName>
-=======
 							<shadedArtifactAttached>true</shadedArtifactAttached>
 							<shadedClassifierName>exec</shadedClassifierName>
->>>>>>> 305f06cb
 							<transformers>
 								<transformer
 									implementation="org.apache.maven.plugins.shade.resource.ManifestResourceTransformer">
